recursive-include include *.h
include LICENSE
<<<<<<< HEAD
include README.md
=======
include README.rst
include pyproject.toml
>>>>>>> 04aa041c
include bin/spacy<|MERGE_RESOLUTION|>--- conflicted
+++ resolved
@@ -1,9 +1,5 @@
 recursive-include include *.h
 include LICENSE
-<<<<<<< HEAD
 include README.md
-=======
-include README.rst
 include pyproject.toml
->>>>>>> 04aa041c
 include bin/spacy