# coding: utf8
from __future__ import unicode_literals, division, print_function

import plac
import json
from collections import defaultdict
import cytoolz
from pathlib import Path
import dill
import tqdm
from thinc.neural.optimizers import linear_decay
from timeit import default_timer as timer

from ..tokens.doc import Doc
from ..scorer import Scorer
from ..gold import GoldParse, merge_sents
from ..gold import GoldCorpus, minibatch
from ..util import prints
from .. import util
from .. import displacy
from ..compat import json_dumps


@plac.annotations(
    lang=("model language", "positional", None, str),
    output_dir=("output directory to store model in", "positional", None, str),
    train_data=("location of JSON-formatted training data", "positional", None, str),
    dev_data=("location of JSON-formatted development data (optional)", "positional", None, str),
    n_iter=("number of iterations", "option", "n", int),
    n_sents=("number of sentences", "option", "ns", int),
    use_gpu=("Use GPU", "option", "g", int),
    resume=("Whether to resume training", "flag", "R", bool),
    no_tagger=("Don't train tagger", "flag", "T", bool),
    no_parser=("Don't train parser", "flag", "P", bool),
    no_entities=("Don't train NER", "flag", "N", bool),
    gold_preproc=("Use gold preprocessing", "flag", "G", bool),
)
def train(cmd, lang, output_dir, train_data, dev_data, n_iter=20, n_sents=0,
          use_gpu=-1, resume=False, no_tagger=False, no_parser=False, no_entities=False,
          gold_preproc=False):
    """
    Train a model. Expects data in spaCy's JSON format.
    """
    util.set_env_log(True)
    n_sents = n_sents or None
    output_path = util.ensure_path(output_dir)
    train_path = util.ensure_path(train_data)
    dev_path = util.ensure_path(dev_data)
    if not output_path.exists():
        output_path.mkdir()
    if not train_path.exists():
        prints(train_path, title="Training data not found", exits=1)
    if dev_path and not dev_path.exists():
        prints(dev_path, title="Development data not found", exits=1)

    lang_class = util.get_lang_class(lang)

    pipeline = ['token_vectors', 'tags', 'dependencies', 'entities']
    if no_tagger and 'tags' in pipeline: pipeline.remove('tags')
    if no_parser and 'dependencies' in pipeline: pipeline.remove('dependencies')
    if no_entities and 'entities' in pipeline: pipeline.remove('entities')

    # Take dropout and batch size as generators of values -- dropout
    # starts high and decays sharply, to force the optimizer to explore.
    # Batch size starts at 1 and grows, so that we make updates quickly
    # at the beginning of training.
    dropout_rates = util.decaying(util.env_opt('dropout_from', 0.2),
                                  util.env_opt('dropout_to', 0.2),
                                  util.env_opt('dropout_decay', 0.0))
    batch_sizes = util.compounding(util.env_opt('batch_from', 1),
                                   util.env_opt('batch_to', 64),
                                   util.env_opt('batch_compound', 1.001))
    gold_preproc = util.env_opt('gold_preproc', True)
    noise_level = util.env_opt('noise_level', 0.0)

    if resume:
        prints(output_path / 'model9.pickle', title="Resuming training")
        nlp = dill.load((output_path / 'model9.pickle').open('rb'))
    else:
        nlp = lang_class(pipeline=pipeline)
    corpus = GoldCorpus(train_path, dev_path, limit=n_sents)
    n_train_words = corpus.count_train()

    optimizer = nlp.begin_training(lambda: corpus.train_tuples, device=use_gpu)

    print("Itn.\tLoss\tUAS\tNER P.\tNER R.\tNER F.\tTag %\tToken %")
    try:
        for i in range(n_iter):
            if resume:
                i += 20
            with tqdm.tqdm(total=n_train_words, leave=False) as pbar:
<<<<<<< HEAD
                train_docs = corpus.train_docs(nlp, projectivize=True,
                                               gold_preproc=gold_preproc,
                                               noise_level=noise_level,
                                               max_length=0)
=======
                train_docs = corpus.train_docs(nlp, projectivize=True, noise_level=0.0,
                                               gold_preproc=gold_preproc, max_length=0)
>>>>>>> 24ff6b0a
                losses = {}
                for batch in minibatch(train_docs, size=batch_sizes):
                    docs, golds = zip(*batch)
                    nlp.update(docs, golds, sgd=optimizer,
                               drop=next(dropout_rates), losses=losses,
                               update_shared=True)
                    pbar.update(sum(len(doc) for doc in docs))

            with nlp.use_params(optimizer.averages):
                util.set_env_log(False)
                epoch_model_path = output_path / ('model%d' % i)
                nlp.to_disk(epoch_model_path)
                nlp_loaded = lang_class(pipeline=pipeline)
                nlp_loaded = nlp_loaded.from_disk(epoch_model_path)
                scorer = nlp_loaded.evaluate(
                            corpus.dev_docs(
                                nlp_loaded,
                                gold_preproc=gold_preproc))
                acc_loc =(output_path / ('model%d' % i) / 'accuracy.json')
                with acc_loc.open('w') as file_:
                    file_.write(json_dumps(scorer.scores))
                util.set_env_log(True)
            print_progress(i, losses, scorer.scores)
    finally:
        print("Saving model...")
        with (output_path / 'model-final.pickle').open('wb') as file_:
            with nlp.use_params(optimizer.averages):
                dill.dump(nlp, file_, -1)


def _render_parses(i, to_render):
    to_render[0].user_data['title'] = "Batch %d" % i
    with Path('/tmp/entities.html').open('w') as file_:
        html = displacy.render(to_render[:5], style='ent', page=True)
        file_.write(html)
    with Path('/tmp/parses.html').open('w') as file_:
        html = displacy.render(to_render[:5], style='dep', page=True)
        file_.write(html)


def print_progress(itn, losses, dev_scores, wps=0.0):
    scores = {}
    for col in ['dep_loss', 'tag_loss', 'uas', 'tags_acc', 'token_acc',
                'ents_p', 'ents_r', 'ents_f', 'wps']:
        scores[col] = 0.0
    scores['dep_loss'] = losses.get('parser', 0.0)
    scores['tag_loss'] = losses.get('tagger', 0.0)
    scores.update(dev_scores)
    scores['wps'] = wps
    tpl = '\t'.join((
        '{:d}',
        '{dep_loss:.3f}',
        '{uas:.3f}',
        '{ents_p:.3f}',
        '{ents_r:.3f}',
        '{ents_f:.3f}',
        '{tags_acc:.3f}',
        '{token_acc:.3f}',
        '{wps:.1f}'))
    print(tpl.format(itn, **scores))


def print_results(scorer):
    results = {
        'TOK': '%.2f' % scorer.token_acc,
        'POS': '%.2f' % scorer.tags_acc,
        'UAS': '%.2f' % scorer.uas,
        'LAS': '%.2f' % scorer.las,
        'NER P': '%.2f' % scorer.ents_p,
        'NER R': '%.2f' % scorer.ents_r,
        'NER F': '%.2f' % scorer.ents_f}
    util.print_table(results, title="Results")<|MERGE_RESOLUTION|>--- conflicted
+++ resolved
@@ -70,8 +70,6 @@
     batch_sizes = util.compounding(util.env_opt('batch_from', 1),
                                    util.env_opt('batch_to', 64),
                                    util.env_opt('batch_compound', 1.001))
-    gold_preproc = util.env_opt('gold_preproc', True)
-    noise_level = util.env_opt('noise_level', 0.0)
 
     if resume:
         prints(output_path / 'model9.pickle', title="Resuming training")
@@ -89,15 +87,8 @@
             if resume:
                 i += 20
             with tqdm.tqdm(total=n_train_words, leave=False) as pbar:
-<<<<<<< HEAD
-                train_docs = corpus.train_docs(nlp, projectivize=True,
-                                               gold_preproc=gold_preproc,
-                                               noise_level=noise_level,
-                                               max_length=0)
-=======
                 train_docs = corpus.train_docs(nlp, projectivize=True, noise_level=0.0,
                                                gold_preproc=gold_preproc, max_length=0)
->>>>>>> 24ff6b0a
                 losses = {}
                 for batch in minibatch(train_docs, size=batch_sizes):
                     docs, golds = zip(*batch)
