# cython: profile=True
# coding: utf8
from __future__ import unicode_literals, print_function

import re
import random
import cytoolz
import itertools
import numpy
import tempfile
import shutil
from pathlib import Path
import msgpack

import ujson

from . import _align 
from .syntax import nonproj
from .tokens import Doc
from .errors import Errors
from . import util
from .util import minibatch, itershuffle
from .compat import json_dumps

from libc.stdio cimport FILE, fopen, fclose, fread, fwrite, feof, fseek

def tags_to_entities(tags):
    entities = []
    start = None
    for i, tag in enumerate(tags):
        if tag is None:
            continue
        if tag.startswith('O'):
            # TODO: We shouldn't be getting these malformed inputs. Fix this.
            if start is not None:
                start = None
            continue
        elif tag == '-':
            continue
        elif tag.startswith('I'):
            if start is None:
                raise ValueError(Errors.E067.format(tags=tags[:i]))
            continue
        if tag.startswith('U'):
            entities.append((tag[2:], i, i))
        elif tag.startswith('B'):
            start = i
        elif tag.startswith('L'):
            entities.append((tag[2:], start, i))
            start = None
        else:
            raise ValueError(Errors.E068.format(tag=tag))
    return entities


def merge_sents(sents):
    m_deps = [[], [], [], [], [], []]
    m_brackets = []
    i = 0
    for (ids, words, tags, heads, labels, ner), brackets in sents:
        m_deps[0].extend(id_ + i for id_ in ids)
        m_deps[1].extend(words)
        m_deps[2].extend(tags)
        m_deps[3].extend(head + i for head in heads)
        m_deps[4].extend(labels)
        m_deps[5].extend(ner)
        m_brackets.extend((b['first'] + i, b['last'] + i, b['label'])
                          for b in brackets)
        i += len(ids)
    return [(m_deps, m_brackets)]


punct_re = re.compile(r'\W')
def align(cand_words, gold_words):
    if cand_words == gold_words:
        alignment = numpy.arange(len(cand_words))
        return 0, alignment, alignment, {}, {}
    cand_words = [w.replace(' ', '') for w in cand_words]
    gold_words = [w.replace(' ', '') for w in gold_words]
    cost, i2j, j2i, matrix = _align.align(cand_words, gold_words)
    i2j_multi, j2i_multi = _align.multi_align(i2j, j2i, [len(w) for w in cand_words],
                                [len(w) for w in gold_words])
    for i, j in list(i2j_multi.items()):
        if i2j_multi.get(i+1) != j and i2j_multi.get(i-1) != j:
            i2j[i] = j
            i2j_multi.pop(i)
    for j, i in list(j2i_multi.items()):
        if j2i_multi.get(j+1) != i and j2i_multi.get(j-1) != i:
            j2i[j] = i
            j2i_multi.pop(j)
    return cost, i2j, j2i, i2j_multi, j2i_multi


class GoldCorpus(object):
    """An annotated corpus, using the JSON file format. Manages
    annotations for tagging, dependency parsing and NER."""
    def __init__(self, train, dev, gold_preproc=False, limit=None):
        """Create a GoldCorpus.

        train_path (unicode or Path): File or directory of training data.
        dev_path (unicode or Path): File or directory of development data.
        RETURNS (GoldCorpus): The newly created object.
        """
        self.limit = limit
        if isinstance(train, str) or isinstance(train, Path):
            train = self.read_tuples(self.walk_corpus(train))
            dev = self.read_tuples(self.walk_corpus(dev))

        # Write temp directory with one doc per file, so we can shuffle
        # and stream
        self.tmp_dir = Path(tempfile.mkdtemp())
        self.write_msgpack(self.tmp_dir / 'train', train)
        self.write_msgpack(self.tmp_dir / 'dev', dev)

    def __del__(self):
        shutil.rmtree(self.tmp_dir)

    @staticmethod
    def write_msgpack(directory, doc_tuples):
        if not directory.exists():
            directory.mkdir()
        for i, doc_tuple in enumerate(doc_tuples):
            with open(directory / '{}.msg'.format(i), 'wb') as file_:
                msgpack.dump([doc_tuple], file_, use_bin_type=True, encoding='utf8')
    
    @staticmethod
    def walk_corpus(path):
        path = util.ensure_path(path)
        if not path.is_dir():
            return [path]
        paths = [path]
        locs = []
        seen = set()
        for path in paths:
            if str(path) in seen:
                continue
            seen.add(str(path))
            if path.parts[-1].startswith('.'):
                continue
            elif path.is_dir():
                paths.extend(path.iterdir())
            elif path.parts[-1].endswith('.json'):
                locs.append(path)
        return locs

    @staticmethod
    def read_tuples(locs, limit=0):
        i = 0
        for loc in locs:
            loc = util.ensure_path(loc)
            if loc.parts[-1].endswith('json'):
                gold_tuples = read_json_file(loc)
            elif loc.parts[-1].endswith('msg'):
                with loc.open('rb') as file_:
                    gold_tuples = msgpack.load(file_, encoding='utf8')
            else:
                msg = "Cannot read from file: %s. Supported formats: .json, .msg"
                raise ValueError(msg % loc)
            for item in gold_tuples:
                yield item
                i += len(item[1])
                if limit and i >= limit:
                    break

    @property
    def dev_tuples(self):
        locs = (self.tmp_dir / 'dev').iterdir()
        yield from self.read_tuples(locs, limit=self.limit)
   
    @property
    def train_tuples(self):
        locs = (self.tmp_dir / 'train').iterdir()
        yield from self.read_tuples(locs, limit=self.limit)

    def count_train(self):
        n = 0
        i = 0
        for raw_text, paragraph_tuples in self.train_tuples:
            for sent_tuples, brackets in paragraph_tuples:
                n += len(sent_tuples[1])
            if self.limit and i >= self.limit:
                break
            i += len(paragraph_tuples)
        return n

    def train_docs(self, nlp, gold_preproc=False, max_length=None,
                    noise_level=0.0):
        locs = list((self.tmp_dir / 'train').iterdir())
        random.shuffle(locs)
        train_tuples = self.read_tuples(locs, limit=self.limit)
        gold_docs = self.iter_gold_docs(nlp, train_tuples, gold_preproc,
                                        max_length=max_length,
                                        noise_level=noise_level,
                                        make_projective=True)
        yield from gold_docs

    def dev_docs(self, nlp, gold_preproc=False):
        gold_docs = self.iter_gold_docs(nlp, self.dev_tuples,
                                        gold_preproc=gold_preproc)
        yield from gold_docs

    @classmethod
    def iter_gold_docs(cls, nlp, tuples, gold_preproc, max_length=None,
                       noise_level=0.0, make_projective=False):
        for raw_text, paragraph_tuples in tuples:
            if gold_preproc:
                raw_text = None
            else:
                paragraph_tuples = merge_sents(paragraph_tuples)
            docs = cls._make_docs(nlp, raw_text, paragraph_tuples,
                                  gold_preproc, noise_level=noise_level)
            golds = cls._make_golds(docs, paragraph_tuples, make_projective)
            for doc, gold in zip(docs, golds):
                if (not max_length) or len(doc) < max_length:
                    yield doc, gold

    @classmethod
    def _make_docs(cls, nlp, raw_text, paragraph_tuples, gold_preproc,
                   noise_level=0.0):
        if raw_text is not None:
            raw_text = add_noise(raw_text, noise_level)
            return [nlp.make_doc(raw_text)]
        else:
            return [Doc(nlp.vocab,
                        words=add_noise(sent_tuples[1], noise_level))
                    for (sent_tuples, brackets) in paragraph_tuples]

    @classmethod
<<<<<<< HEAD
    def _make_golds(cls, docs, paragraph_tuples, make_projective):
        assert len(docs) == len(paragraph_tuples)
=======
    def _make_golds(cls, docs, paragraph_tuples):
        if len(docs) != len(paragraph_tuples):
            raise ValueError(Errors.E070.format(n_docs=len(docs),
                                                n_annots=len(paragraph_tuples)))
>>>>>>> 45bb8d75
        if len(docs) == 1:
            return [GoldParse.from_annot_tuples(docs[0],
                                                paragraph_tuples[0][0],
                                                make_projective=make_projective)]
        else:
            return [GoldParse.from_annot_tuples(doc, sent_tuples,
                                                make_projective=make_projective)
                    for doc, (sent_tuples, brackets)
                    in zip(docs, paragraph_tuples)]


def add_noise(orig, noise_level):
    if random.random() >= noise_level:
        return orig
    elif type(orig) == list:
        corrupted = [_corrupt(word, noise_level) for word in orig]
        corrupted = [w for w in corrupted if w]
        return corrupted
    else:
        return ''.join(_corrupt(c, noise_level) for c in orig)


def _corrupt(c, noise_level):
    if random.random() >= noise_level:
        return c
    elif c == ' ':
        return '\n'
    elif c == '\n':
        return ' '
    elif c in ['.', "'", "!", "?"]:
        return ''
    else:
        return c.lower()


def read_json_file(loc, docs_filter=None, limit=None):
    loc = util.ensure_path(loc)
    if loc.is_dir():
        for filename in loc.iterdir():
            yield from read_json_file(loc / filename, limit=limit)
    else:
        for doc in _json_iterate(loc):
            if docs_filter is not None and not docs_filter(doc):
                continue
            paragraphs = []
            for paragraph in doc['paragraphs']:
                sents = []
                for sent in paragraph['sentences']:
                    words = []
                    ids = []
                    tags = []
                    heads = []
                    labels = []
                    ner = []
                    for i, token in enumerate(sent['tokens']):
                        words.append(token['orth'])
                        ids.append(i)
                        tags.append(token.get('tag', '-'))
                        heads.append(token.get('head', 0) + i)
                        labels.append(token.get('dep', ''))
                        # Ensure ROOT label is case-insensitive
                        if labels[-1].lower() == 'root':
                            labels[-1] = 'ROOT'
                        ner.append(token.get('ner', '-'))
                    sents.append([
                        [ids, words, tags, heads, labels, ner],
                        sent.get('brackets', [])])
                if sents:
                    yield [paragraph.get('raw', None), sents]


def _json_iterate(loc):
    # We should've made these files jsonl...But since we didn't, parse out
    # the docs one-by-one to reduce memory usage.
    # It's okay to read in the whole file -- just don't parse it into JSON.
    cdef bytes py_raw
    loc = util.ensure_path(loc)
    with loc.open('rb') as file_:
        py_raw = file_.read()
    raw = <char*>py_raw
    cdef int square_depth = 0
    cdef int curly_depth = 0
    cdef int inside_string = 0
    cdef int escape = 0
    cdef int start = -1
    cdef char c
    cdef char quote = ord('"')
    cdef char backslash = ord('\\')
    cdef char open_square = ord('[')
    cdef char close_square = ord(']')
    cdef char open_curly = ord('{')
    cdef char close_curly = ord('}')
    for i in range(len(py_raw)):
        c = raw[i]
        if c == backslash:
            escape = True
            continue
        if escape:
            escape = False
            continue
        if c == quote:
            inside_string = not inside_string
            continue
        if inside_string:
            continue
        if c == open_square:
            square_depth += 1
        elif c == close_square:
            square_depth -= 1
        elif c == open_curly:
            if square_depth == 1 and curly_depth == 0:
                start = i
            curly_depth += 1
        elif c == close_curly:
            curly_depth -= 1
            if square_depth == 1 and curly_depth == 0:
                py_str = py_raw[start : i+1].decode('utf8')
                yield ujson.loads(py_str)
                start = -1


def iob_to_biluo(tags):
    out = []
    curr_label = None
    tags = list(tags)
    while tags:
        out.extend(_consume_os(tags))
        out.extend(_consume_ent(tags))
    return out


def _consume_os(tags):
    while tags and tags[0] == 'O':
        yield tags.pop(0)


def _consume_ent(tags):
    if not tags:
        return []
    target = tags.pop(0).replace('B', 'I')
    length = 1
    while tags and tags[0] == target:
        length += 1
        tags.pop(0)
    label = target[2:]
    if length == 1:
        return ['U-' + label]
    else:
        start = 'B-' + label
        end = 'L-' + label
        middle = ['I-%s' % label for _ in range(1, length - 1)]
        return [start] + middle + [end]


cdef class GoldParse:
    """Collection for training annotations."""
    @classmethod
    def from_annot_tuples(cls, doc, annot_tuples, make_projective=False):
        _, words, tags, heads, deps, entities = annot_tuples
        return cls(doc, words=words, tags=tags, heads=heads, deps=deps,
                   entities=entities, make_projective=make_projective)

    def __init__(self, doc, annot_tuples=None, words=None, tags=None,
                 heads=None, deps=None, entities=None, make_projective=False,
                 cats=None):
        """Create a GoldParse.

        doc (Doc): The document the annotations refer to.
        words (iterable): A sequence of unicode word strings.
        tags (iterable): A sequence of strings, representing tag annotations.
        heads (iterable): A sequence of integers, representing syntactic
            head offsets.
        deps (iterable): A sequence of strings, representing the syntactic
            relation types.
        entities (iterable): A sequence of named entity annotations, either as
            BILUO tag strings, or as `(start_char, end_char, label)` tuples,
            representing the entity positions.
        cats (dict): Labels for text classification. Each key in the dictionary
            may be a string or an int, or a `(start_char, end_char, label)`
            tuple, indicating that the label is applied to only part of the
            document (usually a sentence). Unlike entity annotations, label
            annotations can overlap, i.e. a single word can be covered by
            multiple labelled spans. The TextCategorizer component expects
            true examples of a label to have the value 1.0, and negative
            examples of a label to have the value 0.0. Labels not in the
            dictionary are treated as missing - the gradient for those labels
            will be zero.
        RETURNS (GoldParse): The newly constructed object.
        """
        if words is None:
            words = [token.text for token in doc]
        if tags is None:
            tags = [None for _ in doc]
        if heads is None:
            heads = [None for token in doc]
        if deps is None:
            deps = [None for _ in doc]
        if entities is None:
            entities = [None for _ in doc]
        elif len(entities) == 0:
            entities = ['O' for _ in doc]
        elif not isinstance(entities[0], basestring):
            # Assume we have entities specified by character offset.
            entities = biluo_tags_from_offsets(doc, entities)

        self.mem = Pool()
        self.loss = 0
        self.length = len(doc)

        # These are filled by the tagger/parser/entity recogniser
        self.c.tags = <int*>self.mem.alloc(len(doc), sizeof(int))
        self.c.heads = <int*>self.mem.alloc(len(doc), sizeof(int))
        self.c.labels = <attr_t*>self.mem.alloc(len(doc), sizeof(attr_t))
        self.c.has_dep = <int*>self.mem.alloc(len(doc), sizeof(int))
        self.c.sent_start = <int*>self.mem.alloc(len(doc), sizeof(int))
        self.c.ner = <Transition*>self.mem.alloc(len(doc), sizeof(Transition))

        self.cats = {} if cats is None else dict(cats)
        self.words = [None] * len(doc)
        self.tags = [None] * len(doc)
        self.heads = [None] * len(doc)
        self.labels = [None] * len(doc)
        self.ner = [None] * len(doc)

        # This needs to be done before we align the words
        if make_projective and heads is not None and deps is not None:
            heads, deps = nonproj.projectivize(heads, deps)

        # Do many-to-one alignment for misaligned tokens.
        # If we over-segment, we'll have one gold word that covers a sequence
        # of predicted words
        # If we under-segment, we'll have one predicted word that covers a
        # sequence of gold words.
        # If we "mis-segment", we'll have a sequence of predicted words covering
        # a sequence of gold words. That's many-to-many -- we don't do that.
        cost, i2j, j2i, i2j_multi, j2i_multi = align([t.orth_ for t in doc], words)

        self.cand_to_gold = [(j if j >= 0 else None) for j in i2j]
        self.gold_to_cand = [(i if i >= 0 else None) for i in j2i]

        annot_tuples = (range(len(words)), words, tags, heads, deps, entities)
        self.orig_annot = list(zip(*annot_tuples))

        for i, gold_i in enumerate(self.cand_to_gold):
            if doc[i].text.isspace():
                self.words[i] = doc[i].text
                self.tags[i] = '_SP'
                self.heads[i] = None
                self.labels[i] = None
                self.ner[i] = 'O'
            if gold_i is None:
                if i in i2j_multi:
                    self.words[i] = words[i2j_multi[i]]
                    self.tags[i] = tags[i2j_multi[i]]
                    is_last = i2j_multi[i] != i2j_multi.get(i+1)
                    is_first = i2j_multi[i] != i2j_multi.get(i-1)
                    # Set next word in multi-token span as head, until last
                    if not is_last:
                        self.heads[i] = i+1
                        self.labels[i] = 'subtok'
                    else:
                        self.heads[i] = self.gold_to_cand[heads[i2j_multi[i]]]
                        self.labels[i] = deps[i2j_multi[i]]
                    # Now set NER...This is annoying because if we've split
                    # got an entity word split into two, we need to adjust the
                    # BILOU tags. We can't have BB or LL etc.
                    # Case 1: O -- easy.
                    ner_tag = entities[i2j_multi[i]]
                    if ner_tag == 'O':
                        self.ner[i] = 'O'
                    # Case 2: U. This has to become a B I* L sequence.
                    elif ner_tag.startswith('U-'):
                        if is_first:
                            self.ner[i] = ner_tag.replace('U-', 'B-', 1)
                        elif is_last:
                            self.ner[i] = ner_tag.replace('U-', 'L-', 1)
                        else:
                            self.ner[i] = ner_tag.replace('U-', 'I-', 1)
                    # Case 3: L. If not last, change to I.
                    elif ner_tag.startswith('L-'):
                        if is_last:
                            self.ner[i] = ner_tag
                        else:
                            self.ner[i] = ner_tag.replace('L-', 'I-', 1)
                    # Case 4: I. Stays correct
                    elif ner_tag.startswith('I-'):
                        self.ner[i] = ner_tag
            else:
                self.words[i] = words[gold_i]
                self.tags[i] = tags[gold_i]
                if heads[gold_i] is None:
                    self.heads[i] = None
                else:
                    self.heads[i] = self.gold_to_cand[heads[gold_i]]
                self.labels[i] = deps[gold_i]
                self.ner[i] = entities[gold_i]

        cycle = nonproj.contains_cycle(self.heads)
        if cycle is not None:
            raise ValueError(Errors.E069.format(cycle=cycle))

    def __len__(self):
        """Get the number of gold-standard tokens.

        RETURNS (int): The number of gold-standard tokens.
        """
        return self.length

    @property
    def is_projective(self):
        """Whether the provided syntactic annotations form a projective
        dependency tree.
        """
        return not nonproj.is_nonproj_tree(self.heads)

    @property
    def sent_starts(self):
        return [self.c.sent_start[i] for i in range(self.length)]


def biluo_tags_from_offsets(doc, entities, missing='O'):
    """Encode labelled spans into per-token tags, using the
    Begin/In/Last/Unit/Out scheme (BILUO).

    doc (Doc): The document that the entity offsets refer to. The output tags
        will refer to the token boundaries within the document.
    entities (iterable): A sequence of `(start, end, label)` triples. `start`
        and `end` should be character-offset integers denoting the slice into
        the original string.
    RETURNS (list): A list of unicode strings, describing the tags. Each tag
        string will be of the form either "", "O" or "{action}-{label}", where
        action is one of "B", "I", "L", "U". The string "-" is used where the
        entity offsets don't align with the tokenization in the `Doc` object.
        The training algorithm will view these as missing values. "O" denotes a
        non-entity token. "B" denotes the beginning of a multi-token entity,
        "I" the inside of an entity of three or more tokens, and "L" the end
        of an entity of two or more tokens. "U" denotes a single-token entity.

    EXAMPLE:
        >>> text = 'I like London.'
        >>> entities = [(len('I like '), len('I like London'), 'LOC')]
        >>> doc = nlp.tokenizer(text)
        >>> tags = biluo_tags_from_offsets(doc, entities)
        >>> assert tags == ['O', 'O', 'U-LOC', 'O']
    """
    starts = {token.idx: token.i for token in doc}
    ends = {token.idx+len(token): token.i for token in doc}
    biluo = ['-' for _ in doc]
    # Handle entity cases
    for start_char, end_char, label in entities:
        start_token = starts.get(start_char)
        end_token = ends.get(end_char)
        # Only interested if the tokenization is correct
        if start_token is not None and end_token is not None:
            if start_token == end_token:
                biluo[start_token] = 'U-%s' % label
            else:
                biluo[start_token] = 'B-%s' % label
                for i in range(start_token+1, end_token):
                    biluo[i] = 'I-%s' % label
                biluo[end_token] = 'L-%s' % label
    # Now distinguish the O cases from ones where we miss the tokenization
    entity_chars = set()
    for start_char, end_char, label in entities:
        for i in range(start_char, end_char):
            entity_chars.add(i)
    for token in doc:
        for i in range(token.idx, token.idx+len(token)):
            if i in entity_chars:
                break
        else:
            biluo[token.i] = missing
    return biluo


def offsets_from_biluo_tags(doc, tags):
    """Encode per-token tags following the BILUO scheme into entity offsets.

    doc (Doc): The document that the BILUO tags refer to.
    entities (iterable): A sequence of BILUO tags with each tag describing one
        token. Each tags string will be of the form of either "", "O" or
        "{action}-{label}", where action is one of "B", "I", "L", "U".
    RETURNS (list): A sequence of `(start, end, label)` triples. `start` and
        `end` will be character-offset integers denoting the slice into the
        original string.
    """
    token_offsets = tags_to_entities(tags)
    offsets = []
    for label, start_idx, end_idx in token_offsets:
        span = doc[start_idx : end_idx + 1]
        offsets.append((span.start_char, span.end_char, label))
    return offsets


def is_punct_label(label):
    return label == 'P' or label.lower() == 'punct'<|MERGE_RESOLUTION|>--- conflicted
+++ resolved
@@ -226,15 +226,10 @@
                     for (sent_tuples, brackets) in paragraph_tuples]
 
     @classmethod
-<<<<<<< HEAD
     def _make_golds(cls, docs, paragraph_tuples, make_projective):
-        assert len(docs) == len(paragraph_tuples)
-=======
-    def _make_golds(cls, docs, paragraph_tuples):
         if len(docs) != len(paragraph_tuples):
             raise ValueError(Errors.E070.format(n_docs=len(docs),
                                                 n_annots=len(paragraph_tuples)))
->>>>>>> 45bb8d75
         if len(docs) == 1:
             return [GoldParse.from_annot_tuples(docs[0],
                                                 paragraph_tuples[0][0],
