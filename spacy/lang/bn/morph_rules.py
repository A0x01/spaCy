--- conflicted
+++ resolved
@@ -5,9 +5,9 @@
 
 
 MORPH_RULES = {
-<<<<<<< HEAD
     "PRP": {
         "ঐ": {LEMMA: PRON_LEMMA, "PronType": "Dem"},
+        "ওই": {LEMMA: PRON_LEMMA, "PronType": "Dem"},
         "আমাকে": {
             LEMMA: PRON_LEMMA,
             "Number": "Sing",
@@ -160,43 +160,6 @@
             "PronType": "Prs",
             "Case": "Nom",
         },
-=======
-    "PRP":  {
-        'ঐ':         {LEMMA: PRON_LEMMA, 'PronType': 'Dem'},
-        'ওই':        {LEMMA: PRON_LEMMA, 'PronType': 'Dem'},
-        'আমাকে':     {LEMMA: PRON_LEMMA, 'Number': 'Sing', 'Person': 'One', 'PronType': 'Prs', 'Case': 'Acc'},
-        'কি':        {LEMMA: PRON_LEMMA, 'Number': 'Sing', 'Gender': 'Neut', 'PronType': 'Int', 'Case': 'Acc'},
-        'সে':        {LEMMA: PRON_LEMMA, 'Number': 'Sing', 'Person': 'Three', 'PronType': 'Prs', 'Case': 'Nom'},
-        'কিসে':      {LEMMA: PRON_LEMMA, 'Number': 'Sing', 'Gender': 'Neut', 'PronType': 'Int', 'Case': 'Acc'},
-        'তাকে':      {LEMMA: PRON_LEMMA, 'Number': 'Sing', 'Person': 'Three', 'PronType': 'Prs', 'Case': 'Acc'},
-        'স্বয়ং':     {LEMMA: PRON_LEMMA, 'Reflex': 'Yes', 'PronType': 'Ref'},
-        'কোনগুলো':   {LEMMA: PRON_LEMMA, 'Number': 'Plur', 'Gender': 'Neut', 'PronType': 'Int', 'Case': 'Acc'},
-        'তুমি':      {LEMMA: PRON_LEMMA, 'Number': 'Sing', 'Person': 'Two', 'PronType': 'Prs', 'Case': 'Nom'},
-        'তুই':      {LEMMA: PRON_LEMMA, 'Number': 'Sing', 'Person': 'Two', 'PronType': 'Prs', 'Case': 'Nom'},
-        'তাদেরকে':   {LEMMA: PRON_LEMMA, 'Number': 'Plur', 'Person': 'Three', 'PronType': 'Prs', 'Case': 'Acc'},
-        'আমরা':      {LEMMA: PRON_LEMMA, 'Number': 'Plur', 'Person': 'One ', 'PronType': 'Prs', 'Case': 'Nom'},
-        'যিনি':      {LEMMA: PRON_LEMMA, 'Number': 'Sing', 'PronType': 'Rel', 'Case': 'Nom'},
-        'আমাদেরকে':  {LEMMA: PRON_LEMMA, 'Number': 'Plur', 'Person': 'One', 'PronType': 'Prs', 'Case': 'Acc'},
-        'কোন':       {LEMMA: PRON_LEMMA, 'Number': 'Sing', 'PronType': 'Int', 'Case': 'Acc'},
-        'কারা':      {LEMMA: PRON_LEMMA, 'Number': 'Plur', 'PronType': 'Int', 'Case': 'Acc'},
-        'তোমাকে':    {LEMMA: PRON_LEMMA, 'Number': 'Sing', 'Person': 'Two', 'PronType': 'Prs', 'Case': 'Acc'},
-        'তোকে':    {LEMMA: PRON_LEMMA, 'Number': 'Sing', 'Person': 'Two', 'PronType': 'Prs', 'Case': 'Acc'},
-        'খোদ':       {LEMMA: PRON_LEMMA, 'Reflex': 'Yes', 'PronType': 'Ref'},
-        'কে':        {LEMMA: PRON_LEMMA, 'Number': 'Sing', 'PronType': 'Int', 'Case': 'Acc'},
-        'যারা':      {LEMMA: PRON_LEMMA, 'Number': 'Plur', 'PronType': 'Rel', 'Case': 'Nom'},
-        'যে':        {LEMMA: PRON_LEMMA, 'Number': 'Sing', 'PronType': 'Rel', 'Case': 'Nom'},
-        'তোমরা':     {LEMMA: PRON_LEMMA, 'Number': 'Plur', 'Person': 'Two', 'PronType': 'Prs', 'Case': 'Nom'},
-        'তোরা':     {LEMMA: PRON_LEMMA, 'Number': 'Plur', 'Person': 'Two', 'PronType': 'Prs', 'Case': 'Nom'},
-        'তোমাদেরকে': {LEMMA: PRON_LEMMA, 'Number': 'Plur', 'Person': 'Two', 'PronType': 'Prs', 'Case': 'Acc'},
-        'তোদেরকে': {LEMMA: PRON_LEMMA, 'Number': 'Plur', 'Person': 'Two', 'PronType': 'Prs', 'Case': 'Acc'},
-        'আপন':       {LEMMA: PRON_LEMMA, 'Reflex': 'Yes', 'PronType': 'Ref'},
-        'এ':         {LEMMA: PRON_LEMMA, 'PronType': 'Dem'},
-        'নিজ':       {LEMMA: PRON_LEMMA, 'Reflex': 'Yes', 'PronType': 'Ref'},
-        'কার':       {LEMMA: PRON_LEMMA, 'Number': 'Sing', 'PronType': 'Int', 'Case': 'Acc'},
-        'যা':        {LEMMA: PRON_LEMMA, 'Number': 'Sing', 'Gender': 'Neut', 'PronType': 'Rel', 'Case': 'Nom'},
-        'তারা':      {LEMMA: PRON_LEMMA, 'Number': 'Plur', 'Person': 'Three', 'PronType': 'Prs', 'Case': 'Nom'},
-        'আমি':       {LEMMA: PRON_LEMMA, 'Number': 'Sing', 'Person': 'One', 'PronType': 'Prs', 'Case': 'Nom'}
->>>>>>> e26d9237
     },
     "PRP$": {
         "আমার": {
