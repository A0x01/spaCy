--- conflicted
+++ resolved
@@ -2,15 +2,11 @@
 
 from __future__ import unicode_literals
 
-#sources: https://github.com/bieli/stopwords/blob/master/polish.stopwords.txt and https://github.com/stopwords-iso/stopwords-pl
+# sources: https://github.com/bieli/stopwords/blob/master/polish.stopwords.txt and https://github.com/stopwords-iso/stopwords-pl
 
-<<<<<<< HEAD
 STOP_WORDS = set(
     """
-ach aj albo
-=======
-STOP_WORDS = set("""
- a aby ach acz aczkolwiek aj albo ale alez
+a aby ach acz aczkolwiek aj albo ale alez
 ależ ani az aż
 
 bardziej bardzo beda bede bedzie bez bo bowiem by
@@ -27,7 +23,6 @@
 
 gdy gdyby gdyz gdyż gdzie gdziekolwiek gdzies gdzieś go
 godz
->>>>>>> 647f0140
 
 i ich ile im inna inne inny
 innych iv ix iz iż
@@ -50,7 +45,7 @@
 
 na nad nam nami nas nasi nasz nasza nasze
 naszego naszych natomiast natychmiast nawet nia nic nich nie niech
-niego niej niemu nigdy nim nimi niz nią niż no 
+niego niej niemu nigdy nim nimi niz nią niż no
 
 o obok od ok około on ona one
 oni ono oraz oto owszem
@@ -83,10 +78,5 @@
 z za zaden zadna zadne zadnych zapewne zawsze zaś
 ze zeby znow znowu znów zostal został
 
-<<<<<<< HEAD
-żaden zawsze że
-""".split()
-)
-=======
-żaden żadna żadne żadnych że żeby""".split())
->>>>>>> 647f0140
+żaden żadna żadne żadnych że żeby""".split()
+)