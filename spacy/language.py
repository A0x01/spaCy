--- conflicted
+++ resolved
@@ -69,12 +69,6 @@
     @classmethod
     def create_tokenizer(cls, nlp=None):
         rules = cls.tokenizer_exceptions
-<<<<<<< HEAD
-        prefix_search  = util.compile_prefix_regex(cls.prefixes).search
-        suffix_search  = util.compile_suffix_regex(cls.suffixes).search
-        infix_finditer = util.compile_infix_regex(cls.infixes).finditer
-        vocab = nlp.vocab if nlp is not None else cls.Default.create_vocab(nlp)
-=======
         if cls.prefixes:
             prefix_search  = util.compile_prefix_regex(cls.prefixes).search
         else:
@@ -88,7 +82,6 @@
         else:
             infix_finditer = None
         vocab = nlp.vocab if nlp is not None else cls.create_vocab(nlp)
->>>>>>> ada007cb
         return Tokenizer(nlp.vocab, rules=rules,
                          prefix_search=prefix_search, suffix_search=suffix_search,
                          infix_finditer=infix_finditer)
@@ -257,14 +250,10 @@
         yield Trainer(self, gold_tuples)
         self.end_training()
 
-<<<<<<< HEAD
-    def __init__(self, path=True, **overrides):
-        if 'data_dir' in overrides and 'path' is True:
-=======
     def __init__(self, **overrides):
         if 'data_dir' in overrides and 'path' not in overrides:
->>>>>>> ada007cb
             raise ValueError("The argument 'data_dir' has been renamed to 'path'")
+        path = overrides.get('path', True)
         if isinstance(path, basestring):
             path = pathlib.Path(path)
         if path is True:
