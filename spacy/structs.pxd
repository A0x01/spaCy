--- conflicted
+++ resolved
@@ -77,19 +77,4 @@
     uint32_t r_edge
 
     int ent_iob
-<<<<<<< HEAD
-    int ent_type
-
-
-cdef struct Utf8Str:
-    unsigned char* chars
-    int length
-
-
-cdef struct UniStr:
-    Py_UNICODE* chars
-    size_t n
-    hash_t key
-=======
-    int ent_type
->>>>>>> 4970ebe8
+    int ent_type