--- conflicted
+++ resolved
@@ -61,12 +61,8 @@
         t2v_pieces = util.env_opt('cnn_maxout_pieces', cfg.get('cnn_maxout_pieces', 3))
         bilstm_depth = util.env_opt('bilstm_depth', cfg.get('bilstm_depth', 0))
         self_attn_depth = util.env_opt('self_attn_depth', cfg.get('self_attn_depth', 0))
-<<<<<<< HEAD
+        nr_feature_tokens = cfg.get("nr_feature_tokens", cls.nr_feature)
         if depth not in (0, 1):
-=======
-        nr_feature_tokens = cfg.get("nr_feature_tokens", cls.nr_feature)
-        if depth != 1:
->>>>>>> 4b123952
             raise ValueError(TempErrors.T004.format(value=depth))
         parser_maxout_pieces = util.env_opt('parser_maxout_pieces',
                                             cfg.get('maxout_pieces', 2))
