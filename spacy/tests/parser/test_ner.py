--- conflicted
+++ resolved
@@ -82,7 +82,6 @@
     assert names
 
 
-<<<<<<< HEAD
 def test_doc_add_entities_set_ents_iob(en_vocab):
     doc = Doc(en_vocab, words=["This", "is", "a", "lion"])
     ner = EntityRecognizer(en_vocab)
@@ -118,7 +117,6 @@
             moves.add_action(move_types.index("U"), label)
     moves.preprocess_gold(gold)
     seq = moves.get_oracle_sequence(doc, gold)
-    print(seq)
 
 
 def test_oracle_moves_whitespace(en_vocab):
@@ -140,7 +138,8 @@
             moves.add_action(move_types.index(action), label)
     moves.preprocess_gold(gold)
     moves.get_oracle_sequence(doc, gold)
-=======
+
+
 def test_accept_blocked_token():
     """Test succesful blocking of tokens to be in an entity."""
     # 1. test normal behaviour
@@ -282,5 +281,4 @@
 
     def __call__(self, doc):
         doc.ents = [(0, self.start, self.end)]
-        return doc
->>>>>>> de5a9ecd
+        return doc