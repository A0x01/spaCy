---
title: Top-level Functions
menu:
  - ['spacy', 'spacy']
  - ['displacy', 'displacy']
  - ['Utility Functions', 'util']
  - ['Compatibility', 'compat']
---

## spaCy {#spacy hidden="true"}

### spacy.load {#spacy.load tag="function" model="any"}

Load a model via its [shortcut link](/usage/models#usage), the name of an
installed [model package](/usage/training#models-generating), a unicode path or
a `Path`-like object. spaCy will try resolving the load argument in this order.
If a model is loaded from a shortcut link or package name, spaCy will assume
it's a Python package and import it and call the model's own `load()` method. If
a model is loaded from a path, spaCy will assume it's a data directory, read the
language and pipeline settings off the meta.json and initialize the `Language`
class. The data will be loaded in via
[`Language.from_disk`](/api/language#from_disk).

> #### Example
>
> ```python
> nlp = spacy.load("en") # shortcut link
> nlp = spacy.load("en_core_web_sm") # package
> nlp = spacy.load("/path/to/en") # unicode path
> nlp = spacy.load(Path("/path/to/en")) # pathlib Path
>
> nlp = spacy.load("en_core_web_sm", disable=["parser", "tagger"])
> ```

| Name        | Type             | Description                                                                       |
| ----------- | ---------------- | --------------------------------------------------------------------------------- |
| `name`      | unicode / `Path` | Model to load, i.e. shortcut link, package name or path.                          |
| `disable`   | list             | Names of pipeline components to [disable](/usage/processing-pipelines#disabling). |
| **RETURNS** | `Language`       | A `Language` object with the loaded model.                                        |

Essentially, `spacy.load()` is a convenience wrapper that reads the language ID
and pipeline components from a model's `meta.json`, initializes the `Language`
class, loads in the model data and returns it.

```python
### Abstract example
cls = util.get_lang_class(lang)         #  get language for ID, e.g. 'en'
nlp = cls()                             #  initialise the language
for name in pipeline: component = nlp.create_pipe(name)   #  create each pipeline component nlp.add_pipe(component)             #  add component to pipeline
nlp.from_disk(model_data_path)          #  load in model data
```

<Infobox title="Changed in v2.0" variant="warning">

As of spaCy 2.0, the `path` keyword argument is deprecated. spaCy will also
raise an error if no model could be loaded and never just return an empty
`Language` object. If you need a blank language, you can use the new function
[`spacy.blank()`](/api/top-level#spacy.blank) or import the class explicitly,
e.g. `from spacy.lang.en import English`.

```diff
- nlp = spacy.load("en", path="/model")
+ nlp = spacy.load("/model")
```

</Infobox>

### spacy.blank {#spacy.blank tag="function" new="2"}

Create a blank model of a given language class. This function is the twin of
`spacy.load()`.

> #### Example
>
> ```python
> nlp_en = spacy.blank("en")
> nlp_de = spacy.blank("de")
> ```

| Name        | Type       | Description                                                                                      |
| ----------- | ---------- | ------------------------------------------------------------------------------------------------ |
| `name`      | unicode    | [ISO code](https://en.wikipedia.org/wiki/List_of_ISO_639-1_codes) of the language class to load. |
| `disable`   | list       | Names of pipeline components to [disable](/usage/processing-pipelines#disabling).                |
| **RETURNS** | `Language` | An empty `Language` object of the appropriate subclass.                                          |

#### spacy.info {#spacy.info tag="function"}

The same as the [`info` command](/api/cli#info). Pretty-print information about
your installation, models and local setup from within spaCy. To get the model
meta data as a dictionary instead, you can use the `meta` attribute on your
`nlp` object with a loaded model, e.g. `nlp.meta`.

> #### Example
>
> ```python
> spacy.info()
> spacy.info("en")
> spacy.info("de", markdown=True)
> ```

| Name       | Type    | Description                                                   |
| ---------- | ------- | ------------------------------------------------------------- |
| `model`    | unicode | A model, i.e. shortcut link, package name or path (optional). |
| `markdown` | bool    | Print information as Markdown.                                |

### spacy.explain {#spacy.explain tag="function"}

Get a description for a given POS tag, dependency label or entity type. For a
list of available terms, see
[`glossary.py`](https://github.com/explosion/spaCy/tree/master/spacy/glossary.py).

> #### Example
>
> ```python
> spacy.explain("NORP")
> # Nationalities or religious or political groups
>
> doc = nlp("Hello world")
> for word in doc:
>    print(word.text, word.tag_, spacy.explain(word.tag_))
> # Hello UH interjection
> # world NN noun, singular or mass
> ```

| Name        | Type    | Description                                              |
| ----------- | ------- | -------------------------------------------------------- |
| `term`      | unicode | Term to explain.                                         |
| **RETURNS** | unicode | The explanation, or `None` if not found in the glossary. |

### spacy.prefer_gpu {#spacy.prefer_gpu tag="function" new="2.0.14"}

Allocate data and perform operations on [GPU](/usage/#gpu), if available. If
data has already been allocated on CPU, it will not be moved. Ideally, this
function should be called right after importing spaCy and _before_ loading any
models.

> #### Example
>
> ```python
> import spacy
> activated = spacy.prefer_gpu()
> nlp = spacy.load("en_core_web_sm")
> ```

| Name        | Type | Description                    |
| ----------- | ---- | ------------------------------ |
| **RETURNS** | bool | Whether the GPU was activated. |

### spacy.require_gpu {#spacy.require_gpu tag="function" new="2.0.14"}

Allocate data and perform operations on [GPU](/usage/#gpu). Will raise an error
if no GPU is available. If data has already been allocated on CPU, it will not
be moved. Ideally, this function should be called right after importing spaCy
and _before_ loading any models.

> #### Example
>
> ```python
> import spacy
> spacy.require_gpu()
> nlp = spacy.load("en_core_web_sm")
> ```

| Name        | Type | Description |
| ----------- | ---- | ----------- |
| **RETURNS** | bool | `True`      |

## displaCy {#displacy source="spacy/displacy"}

As of v2.0, spaCy comes with a built-in visualization suite. For more info and
examples, see the usage guide on [visualizing spaCy](/usage/visualizers).

### displacy.serve {#displacy.serve tag="method" new="2"}

Serve a dependency parse tree or named entity visualization to view it in your
browser. Will run a simple web server.

> #### Example
>
> ```python
> import spacy
> from spacy import displacy
> nlp = spacy.load("en_core_web_sm")
> doc1 = nlp("This is a sentence.")
> doc2 = nlp("This is another sentence.")
> displacy.serve([doc1, doc2], style="dep")
> ```

| Name      | Type                | Description                                                                                                                          | Default     |
| --------- | ------------------- | ------------------------------------------------------------------------------------------------------------------------------------ | ----------- |
| `docs`    | list, `Doc`, `Span` | Document(s) to visualize.                                                                                                            |
| `style`   | unicode             | Visualization style, `'dep'` or `'ent'`.                                                                                             | `'dep'`     |
| `page`    | bool                | Render markup as full HTML page.                                                                                                     | `True`      |
| `minify`  | bool                | Minify HTML markup.                                                                                                                  | `False`     |
| `options` | dict                | [Visualizer-specific options](#displacy_options), e.g. colors.                                                                       | `{}`        |
| `manual`  | bool                | Don't parse `Doc` and instead, expect a dict or list of dicts. [See here](/usage/visualizers#manual-usage) for formats and examples. | `False`     |
| `port`    | int                 | Port to serve visualization.                                                                                                         | `5000`      |
| `host`    | unicode             | Host to serve visualization.                                                                                                         | `'0.0.0.0'` |

### displacy.render {#displacy.render tag="method" new="2"}

Render a dependency parse tree or named entity visualization.

> #### Example
>
> ```python
> import spacy
> from spacy import displacy
> nlp = spacy.load("en_core_web_sm")
> doc = nlp("This is a sentence.")
> html = displacy.render(doc, style="dep")
> ```

| Name        | Type                | Description                                                                                                                                               | Default |
| ----------- | ------------------- | --------------------------------------------------------------------------------------------------------------------------------------------------------- | ------- |
| `docs`      | list, `Doc`, `Span` | Document(s) to visualize.                                                                                                                                 |
| `style`     | unicode             | Visualization style, `'dep'` or `'ent'`.                                                                                                                  | `'dep'` |
| `page`      | bool                | Render markup as full HTML page.                                                                                                                          | `False` |
| `minify`    | bool                | Minify HTML markup.                                                                                                                                       | `False` |
| `jupyter`   | bool                | Explicitly enable or disable "[Jupyter](http://jupyter.org/) mode" to return markup ready to be rendered in a notebook. Detected automatically if `None`. | `None`  |
| `options`   | dict                | [Visualizer-specific options](#displacy_options), e.g. colors.                                                                                            | `{}`    |
| `manual`    | bool                | Don't parse `Doc` and instead, expect a dict or list of dicts. [See here](/usage/visualizers#manual-usage) for formats and examples.                      | `False` |
| **RETURNS** | unicode             | Rendered HTML markup.                                                                                                                                     |

### Visualizer options {#displacy_options}

The `options` argument lets you specify additional settings for each visualizer.
If a setting is not present in the options, the default value will be used.

#### Dependency Visualizer options {#options-dep}

> #### Example
>
> ```python
> options = {"compact": True, "color": "blue"}
> displacy.serve(doc, style="dep", options=options)
> ```

| Name               | Type    | Description                                                                                                     | Default                 |
| ------------------ | ------- | --------------------------------------------------------------------------------------------------------------- | ----------------------- |
| `fine_grained`     | bool    | Use fine-grained part-of-speech tags (`Token.tag_`) instead of coarse-grained tags (`Token.pos_`).              | `False`                 |
| `collapse_punct`   | bool    | Attach punctuation to tokens. Can make the parse more readable, as it prevents long arcs to attach punctuation. | `True`                  |
| `collapse_phrases` | bool    | Merge noun phrases into one token.                                                                              | `False`                 |
| `compact`          | bool    | "Compact mode" with square arrows that takes up less space.                                                     | `False`                 |
| `color`            | unicode | Text color (HEX, RGB or color names).                                                                           | `'#000000'`             |
| `bg`               | unicode | Background color (HEX, RGB or color names).                                                                     | `'#ffffff'`             |
| `font`             | unicode | Font name or font family for all text.                                                                          | `'Arial'`               |
| `offset_x`         | int     | Spacing on left side of the SVG in px.                                                                          | `50`                    |
| `arrow_stroke`     | int     | Width of arrow path in px.                                                                                      | `2`                     |
| `arrow_width`      | int     | Width of arrow head in px.                                                                                      | `10` / `8` (compact)    |
| `arrow_spacing`    | int     | Spacing between arrows in px to avoid overlaps.                                                                 | `20` / `12` (compact)   |
| `word_spacing`     | int     | Vertical spacing between words and arcs in px.                                                                  | `45`                    |
| `distance`         | int     | Distance between words in px.                                                                                   | `175` / `150` (compact) |

#### Named Entity Visualizer options {#displacy_options-ent}

> #### Example
>
> ```python
> options = {"ents": ["PERSON", "ORG", "PRODUCT"],
>            "colors": {"ORG": "yellow"}}
> displacy.serve(doc, style="ent", options=options)
> ```

| Name                                    | Type    | Description                                                                                                                                | Default                                                                                          |
| --------------------------------------- | ------- | ------------------------------------------------------------------------------------------------------------------------------------------ | ------------------------------------------------------------------------------------------------ |
| `ents`                                  | list    | Entity types to highlight (`None` for all types).                                                                                          | `None`                                                                                           |
| `colors`                                | dict    | Color overrides. Entity types in uppercase should be mapped to color names or values.                                                      | `{}`                                                                                             |
| `template` <Tag variant="new">2.2</Tag> | unicode | Optional template to overwrite the HTML used to render entity spans. Should be a format string and can use `{bg}`, `{text}` and `{label}`. | see [`templates.py`](https://github.com/explosion/spaCy/blob/master/spacy/displacy/templates.py) |

By default, displaCy comes with colors for all
[entity types supported by spaCy](/api/annotation#named-entities). If you're
using custom entity types, you can use the `colors` setting to add your own
colors for them. Your application or model package can also expose a
[`spacy_displacy_colors` entry point](/usage/saving-loading#entry-points-displacy)
to add custom labels and their colors automatically.

## Utility functions {#util source="spacy/util.py"}

spaCy comes with a small collection of utility functions located in
[`spacy/util.py`](https://github.com/explosion/spaCy/tree/master/spacy/util.py).
Because utility functions are mostly intended for **internal use within spaCy**,
their behavior may change with future releases. The functions documented on this
page should be safe to use and we'll try to ensure backwards compatibility.
However, we recommend having additional tests in place if your application
depends on any of spaCy's utilities.

### util.get_data_path {#util.get_data_path tag="function"}

Get path to the data directory where spaCy looks for models. Defaults to
`spacy/data`.

| Name             | Type            | Description                                             |
| ---------------- | --------------- | ------------------------------------------------------- |
| `require_exists` | bool            | Only return path if it exists, otherwise return `None`. |
| **RETURNS**      | `Path` / `None` | Data path or `None`.                                    |

### util.set_data_path {#util.set_data_path tag="function"}

Set custom path to the data directory where spaCy looks for models.

> #### Example
>
> ```python
> util.set_data_path("/custom/path")
> util.get_data_path()
> # PosixPath('/custom/path')
> ```

| Name   | Type             | Description                 |
| ------ | ---------------- | --------------------------- |
| `path` | unicode / `Path` | Path to new data directory. |

### util.get_lang_class {#util.get_lang_class tag="function"}

Import and load a `Language` class. Allows lazy-loading
[language data](/usage/adding-languages) and importing languages using the
two-letter language code. To add a language code for a custom language class,
you can use the [`set_lang_class`](/api/top-level#util.set_lang_class) helper.

> #### Example
>
> ```python
> for lang_id in ["en", "de"]:
>     lang_class = util.get_lang_class(lang_id)
>     lang = lang_class()
>     tokenizer = lang.Defaults.create_tokenizer()
> ```

| Name        | Type       | Description                            |
| ----------- | ---------- | -------------------------------------- |
| `lang`      | unicode    | Two-letter language code, e.g. `'en'`. |
| **RETURNS** | `Language` | Language class.                        |

### util.set_lang_class {#util.set_lang_class tag="function"}

Set a custom `Language` class name that can be loaded via
[`get_lang_class`](/api/top-level#util.get_lang_class). If your model uses a
custom language, this is required so that spaCy can load the correct class from
the two-letter language code.

> #### Example
>
> ```python
> from spacy.lang.xy import CustomLanguage
>
> util.set_lang_class('xy', CustomLanguage)
> lang_class = util.get_lang_class('xy')
> nlp = lang_class()
> ```

| Name   | Type       | Description                            |
| ------ | ---------- | -------------------------------------- |
| `name` | unicode    | Two-letter language code, e.g. `'en'`. |
| `cls`  | `Language` | The language class, e.g. `English`.    |

### util.lang_class_is_loaded {#util.lang_class_is_loaded tag="function" new="2.1"}

Check whether a `Language` class is already loaded. `Language` classes are
loaded lazily, to avoid expensive setup code associated with the language data.

> #### Example
>
> ```python
> lang_cls = util.get_lang_class("en")
> assert util.lang_class_is_loaded("en") is True
> assert util.lang_class_is_loaded("de") is False
> ```

| Name        | Type    | Description                            |
| ----------- | ------- | -------------------------------------- |
| `name`      | unicode | Two-letter language code, e.g. `'en'`. |
| **RETURNS** | bool    | Whether the class has been loaded.     |

### util.load_model {#util.load_model tag="function" new="2"}

Load a model from a shortcut link, package or data path. If called with a
shortcut link or package name, spaCy will assume the model is a Python package
and import and call its `load()` method. If called with a path, spaCy will
assume it's a data directory, read the language and pipeline settings from the
meta.json and initialize a `Language` class. The model data will then be loaded
in via [`Language.from_disk()`](/api/language#from_disk).

> #### Example
>
> ```python
> nlp = util.load_model("en")
> nlp = util.load_model("en_core_web_sm", disable=["ner"])
> nlp = util.load_model("/path/to/data")
> ```

| Name          | Type       | Description                                              |
| ------------- | ---------- | -------------------------------------------------------- |
| `name`        | unicode    | Package name, shortcut link or model path.               |
| `**overrides` | -          | Specific overrides, like pipeline components to disable. |
| **RETURNS**   | `Language` | `Language` class with the loaded model.                  |

### util.load_model_from_path {#util.load_model_from_path tag="function" new="2"}

Load a model from a data directory path. Creates the [`Language`](/api/language)
class and pipeline based on the directory's meta.json and then calls
[`from_disk()`](/api/language#from_disk) with the path. This function also makes
it easy to test a new model that you haven't packaged yet.

> #### Example
>
> ```python
> nlp = load_model_from_path("/path/to/data")
> ```

| Name          | Type       | Description                                                                                          |
| ------------- | ---------- | ---------------------------------------------------------------------------------------------------- |
| `model_path`  | unicode    | Path to model data directory.                                                                        |
| `meta`        | dict       | Model meta data. If `False`, spaCy will try to load the meta from a meta.json in the same directory. |
| `**overrides` | -          | Specific overrides, like pipeline components to disable.                                             |
| **RETURNS**   | `Language` | `Language` class with the loaded model.                                                              |

### util.load_model_from_init_py {#util.load_model_from_init_py tag="function" new="2"}

A helper function to use in the `load()` method of a model package's
[`__init__.py`](https://github.com/explosion/spacy-models/tree/master/template/model/xx_model_name/__init__.py).

> #### Example
>
> ```python
> from spacy.util import load_model_from_init_py
>
> def load(**overrides):
>     return load_model_from_init_py(__file__, **overrides)
> ```

| Name          | Type       | Description                                              |
| ------------- | ---------- | -------------------------------------------------------- |
| `init_file`   | unicode    | Path to model's `__init__.py`, i.e. `__file__`.          |
| `**overrides` | -          | Specific overrides, like pipeline components to disable. |
| **RETURNS**   | `Language` | `Language` class with the loaded model.                  |

### util.get_model_meta {#util.get_model_meta tag="function" new="2"}

Get a model's meta.json from a directory path and validate its contents.

> #### Example
>
> ```python
> meta = util.get_model_meta("/path/to/model")
> ```

| Name        | Type             | Description              |
| ----------- | ---------------- | ------------------------ |
| `path`      | unicode / `Path` | Path to model directory. |
| **RETURNS** | dict             | The model's meta data.   |

### util.is_package {#util.is_package tag="function"}

Check if string maps to a package installed via pip. Mainly used to validate
[model packages](/usage/models).

> #### Example
>
> ```python
> util.is_package("en_core_web_sm") # True
> util.is_package("xyz") # False
> ```

| Name        | Type    | Description                                  |
| ----------- | ------- | -------------------------------------------- |
| `name`      | unicode | Name of package.                             |
| **RETURNS** | `bool`  | `True` if installed package, `False` if not. |

### util.get_package_path {#util.get_package_path tag="function" new="2"}

Get path to an installed package. Mainly used to resolve the location of
[model packages](/usage/models). Currently imports the package to find its path.

> #### Example
>
> ```python
> util.get_package_path("en_core_web_sm")
> # /usr/lib/python3.6/site-packages/en_core_web_sm
> ```

| Name           | Type    | Description                      |
| -------------- | ------- | -------------------------------- |
| `package_name` | unicode | Name of installed package.       |
| **RETURNS**    | `Path`  | Path to model package directory. |

### util.is_in_jupyter {#util.is_in_jupyter tag="function" new="2"}

Check if user is running spaCy from a [Jupyter](https://jupyter.org) notebook by
detecting the IPython kernel. Mainly used for the
[`displacy`](/api/top-level#displacy) visualizer.

> #### Example
>
> ```python
> html = "<h1>Hello world!</h1>"
> if util.is_in_jupyter():
>     from IPython.core.display import display, HTML
>     display(HTML(html))
> ```

| Name        | Type | Description                           |
| ----------- | ---- | ------------------------------------- |
| **RETURNS** | bool | `True` if in Jupyter, `False` if not. |

### util.update_exc {#util.update_exc tag="function"}

Update, validate and overwrite
[tokenizer exceptions](/usage/adding-languages#tokenizer-exceptions). Used to
combine global exceptions with custom, language-specific exceptions. Will raise
an error if key doesn't match `ORTH` values.

> #### Example
>
> ```python
> BASE =  {"a.": [{ORTH: "a."}], ":)": [{ORTH: ":)"}]}
> NEW = {"a.": [{ORTH: "a.", NORM: "all"}]}
> exceptions = util.update_exc(BASE, NEW)
> # {"a.": [{ORTH: "a.", NORM: "all"}], ":)": [{ORTH: ":)"}]}
> ```

| Name              | Type  | Description                                                     |
| ----------------- | ----- | --------------------------------------------------------------- |
| `base_exceptions` | dict  | Base tokenizer exceptions.                                      |
| `*addition_dicts` | dicts | Exception dictionaries to add to the base exceptions, in order. |
| **RETURNS**       | dict  | Combined tokenizer exceptions.                                  |

### util.compile_prefix_regex {#util.compile_prefix_regex tag="function"}

Compile a sequence of prefix rules into a regex object.

> #### Example
>
> ```python
> prefixes = ("§", "%", "=", r"\+")
> prefix_regex = util.compile_prefix_regex(prefixes)
> nlp.tokenizer.prefix_search = prefix_regex.search
> ```

| Name        | Type                                                          | Description                                                                                                                               |
| ----------- | ------------------------------------------------------------- | ----------------------------------------------------------------------------------------------------------------------------------------- |
| `entries`   | tuple                                                         | The prefix rules, e.g. [`lang.punctuation.TOKENIZER_PREFIXES`](https://github.com/explosion/spaCy/tree/master/spacy/lang/punctuation.py). |
| **RETURNS** | [regex](https://docs.python.org/3/library/re.html#re-objects) | The regex object. to be used for [`Tokenizer.prefix_search`](/api/tokenizer#attributes).                                                  |

### util.compile_suffix_regex {#util.compile_suffix_regex tag="function"}

Compile a sequence of suffix rules into a regex object.

> #### Example
>
> ```python
> suffixes = ("'s", "'S", r"(?<=[0-9])\+")
> suffix_regex = util.compile_suffix_regex(suffixes)
> nlp.tokenizer.suffix_search = suffix_regex.search
> ```

| Name        | Type                                                          | Description                                                                                                                               |
| ----------- | ------------------------------------------------------------- | ----------------------------------------------------------------------------------------------------------------------------------------- |
| `entries`   | tuple                                                         | The suffix rules, e.g. [`lang.punctuation.TOKENIZER_SUFFIXES`](https://github.com/explosion/spaCy/tree/master/spacy/lang/punctuation.py). |
| **RETURNS** | [regex](https://docs.python.org/3/library/re.html#re-objects) | The regex object. to be used for [`Tokenizer.suffix_search`](/api/tokenizer#attributes).                                                  |

### util.compile_infix_regex {#util.compile_infix_regex tag="function"}

Compile a sequence of infix rules into a regex object.

> #### Example
>
> ```python
> infixes = ("…", "-", "—", r"(?<=[0-9])[+\-\*^](?=[0-9-])")
> infix_regex = util.compile_infix_regex(infixes)
> nlp.tokenizer.infix_finditer = infix_regex.finditer
> ```

| Name        | Type                                                          | Description                                                                                                                             |
| ----------- | ------------------------------------------------------------- | --------------------------------------------------------------------------------------------------------------------------------------- |
| `entries`   | tuple                                                         | The infix rules, e.g. [`lang.punctuation.TOKENIZER_INFIXES`](https://github.com/explosion/spaCy/tree/master/spacy/lang/punctuation.py). |
| **RETURNS** | [regex](https://docs.python.org/3/library/re.html#re-objects) | The regex object. to be used for [`Tokenizer.infix_finditer`](/api/tokenizer#attributes).                                               |

### util.minibatch {#util.minibatch tag="function" new="2"}

Iterate over batches of items. `size` may be an iterator, so that batch-size can
vary on each step.

> #### Example
>
> ```python
> batches = minibatch(train_data)
> for batch in batches:
>     texts, annotations = zip(*batch)
>     nlp.update(texts, annotations)
> ```

| Name       | Type           | Description                                                                                                                                                                                  |
| ---------- | -------------- | -------------------------------------------------------------------------------------------------------------------------------------------------------------------------------------------- |
| `items`    | iterable       | The items to batch up.                                                                                                                                                                       |
| `size`     | int / iterable | The batch size(s). Use [`util.compounding`](/api/top-level#util.compounding) or [`util.decaying`](/api/top-level#util.decaying) or for an infinite series of compounding or decaying values. |
| **YIELDS** | list           | The batches.                                                                                                                                                                                 |

### util.compounding {#util.compounding tag="function" new="2"}

Yield an infinite series of compounding values. Each time the generator is
called, a value is produced by multiplying the previous value by the compound
rate.

> #### Example
>
> ```python
> sizes = compounding(1., 10., 1.5)
> assert next(sizes) == 1.
> assert next(sizes) == 1. * 1.5
> assert next(sizes) == 1.5 * 1.5
> ```

| Name       | Type        | Description             |
| ---------- | ----------- | ----------------------- |
| `start`    | int / float | The first value.        |
| `stop`     | int / float | The maximum value.      |
| `compound` | int / float | The compounding factor. |
| **YIELDS** | int         | Compounding values.     |

### util.decaying {#util.decaying tag="function" new="2"}

Yield an infinite series of linearly decaying values.

> #### Example
>
> ```python
> sizes = decaying(10., 1., 0.001)
> assert next(sizes) == 10.
> assert next(sizes) == 10. - 0.001
> assert next(sizes) == 9.999 - 0.001
> ```

| Name       | Type        | Description          |
| ---------- | ----------- | -------------------- |
| `start`    | int / float | The first value.     |
| `end`      | int / float | The maximum value.   |
| `decay`    | int / float | The decaying factor. |
| **YIELDS** | int         | The decaying values. |

### util.itershuffle {#util.itershuffle tag="function" new="2"}

Shuffle an iterator. This works by holding `bufsize` items back and yielding
them sometime later. Obviously, this is not unbiased – but should be good enough
for batching. Larger `bufsize` means less bias.

> #### Example
>
> ```python
> values = range(1000)
> shuffled = itershuffle(values)
> ```

| Name       | Type     | Description                         |
| ---------- | -------- | ----------------------------------- |
| `iterable` | iterable | Iterator to shuffle.                |
| `bufsize`  | int      | Items to hold back (default: 1000). |
| **YIELDS** | iterable | The shuffled iterator.              |

### util.filter_spans {#util.filter_spans tag="function" new="2.1.4"}

Filter a sequence of [`Span`](/api/span) objects and remove duplicates or
overlaps. Useful for creating named entities (where one token can only be part
of one entity) or when merging spans with
[`Retokenizer.merge`](/api/doc#retokenizer.merge). When spans overlap, the
(first) longest span is preferred over shorter spans.

> #### Example
>
> ```python
> doc = nlp("This is a sentence.")
> spans = [doc[0:2], doc[0:2], doc[0:4]]
> filtered = filter_spans(spans)
> ```

| Name        | Type     | Description          |
| ----------- | -------- | -------------------- |
| `spans`     | iterable | The spans to filter. |
<<<<<<< HEAD
| **RETURNS** | list     | The filtered spans.  |

## Compatibility functions {#compat source="spacy/compaty.py"}

All Python code is written in an **intersection of Python 2 and Python 3**. This
is easy in Cython, but somewhat ugly in Python. Logic that deals with Python or
platform compatibility only lives in `spacy.compat`. To distinguish them from
the builtin functions, replacement functions are suffixed with an underscore,
e.g. `unicode_`.

> #### Example
>
> ```python
> from spacy.compat import unicode_
>
> compatible_unicode = unicode_("hello world")
> ```

| Name                 | Python 2                           | Python 3    |
| -------------------- | ---------------------------------- | ----------- |
| `compat.bytes_`      | `str`                              | `bytes`     |
| `compat.unicode_`    | `unicode`                          | `str`       |
| `compat.str` | `basestring`                       | `str`       |
| `compat.input_`      | `raw_input`                        | `input`     |
| `compat.path2str`    | `str(path)` with `.decode('utf8')` | `str(path)` |

### compat.is_config {#compat.is_config tag="function"}

Check if a specific configuration of Python version and operating system matches
the user's setup. Mostly used to display targeted error messages.

> #### Example
>
> ```python
> from spacy.compat import is_config
>
> if is_config(python2=True, windows=True):
>     print("You are using Python 2 on Windows.")
> ```

| Name        | Type | Description                                                      |
| ----------- | ---- | ---------------------------------------------------------------- |
| `python2`   | bool | spaCy is executed with Python 2.x.                               |
| `python3`   | bool | spaCy is executed with Python 3.x.                               |
| `windows`   | bool | spaCy is executed on Windows.                                    |
| `linux`     | bool | spaCy is executed on Linux.                                      |
| `osx`       | bool | spaCy is executed on OS X or macOS.                              |
| **RETURNS** | bool | Whether the specified configuration matches the user's platform. |
=======
| **RETURNS** | list     | The filtered spans.  |
>>>>>>> db55577c
<|MERGE_RESOLUTION|>--- conflicted
+++ resolved
@@ -676,55 +676,4 @@
 | Name        | Type     | Description          |
 | ----------- | -------- | -------------------- |
 | `spans`     | iterable | The spans to filter. |
-<<<<<<< HEAD
-| **RETURNS** | list     | The filtered spans.  |
-
-## Compatibility functions {#compat source="spacy/compaty.py"}
-
-All Python code is written in an **intersection of Python 2 and Python 3**. This
-is easy in Cython, but somewhat ugly in Python. Logic that deals with Python or
-platform compatibility only lives in `spacy.compat`. To distinguish them from
-the builtin functions, replacement functions are suffixed with an underscore,
-e.g. `unicode_`.
-
-> #### Example
->
-> ```python
-> from spacy.compat import unicode_
->
-> compatible_unicode = unicode_("hello world")
-> ```
-
-| Name                 | Python 2                           | Python 3    |
-| -------------------- | ---------------------------------- | ----------- |
-| `compat.bytes_`      | `str`                              | `bytes`     |
-| `compat.unicode_`    | `unicode`                          | `str`       |
-| `compat.str` | `basestring`                       | `str`       |
-| `compat.input_`      | `raw_input`                        | `input`     |
-| `compat.path2str`    | `str(path)` with `.decode('utf8')` | `str(path)` |
-
-### compat.is_config {#compat.is_config tag="function"}
-
-Check if a specific configuration of Python version and operating system matches
-the user's setup. Mostly used to display targeted error messages.
-
-> #### Example
->
-> ```python
-> from spacy.compat import is_config
->
-> if is_config(python2=True, windows=True):
->     print("You are using Python 2 on Windows.")
-> ```
-
-| Name        | Type | Description                                                      |
-| ----------- | ---- | ---------------------------------------------------------------- |
-| `python2`   | bool | spaCy is executed with Python 2.x.                               |
-| `python3`   | bool | spaCy is executed with Python 3.x.                               |
-| `windows`   | bool | spaCy is executed on Windows.                                    |
-| `linux`     | bool | spaCy is executed on Linux.                                      |
-| `osx`       | bool | spaCy is executed on OS X or macOS.                              |
-| **RETURNS** | bool | Whether the specified configuration matches the user's platform. |
-=======
-| **RETURNS** | list     | The filtered spans.  |
->>>>>>> db55577c
+| **RETURNS** | list     | The filtered spans.  |