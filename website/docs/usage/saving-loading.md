---
title: Saving and Loading
menu:
  - ['Basics', 'basics']
  - ['Serialization Methods', 'serialization-methods']
  - ['Entry Points', 'entry-points']
  - ['Models', 'models']
---

## Basics {#basics hidden="true"}

import Serialization101 from 'usage/101/\_serialization.md'

<Serialization101 />

<Infobox title="Important note" variant="warning">

In spaCy v2.0, the API for saving and loading has changed to only use the four
methods listed above consistently across objects and classes. For an overview of
the changes, see [this table](/usage/v2#incompat) and the notes on
[migrating](/usage/v2#migrating-saving-loading).

</Infobox>

### Serializing the pipeline {#pipeline}

When serializing the pipeline, keep in mind that this will only save out the
**binary data for the individual components** to allow spaCy to restore them –
not the entire objects. This is a good thing, because it makes serialization
safe. But it also means that you have to take care of storing the language name
and pipeline component names as well, and restoring them separately before you
can load in the data.

> #### Saving the model meta
>
> The `nlp.meta` attribute is a JSON-serializable dictionary and contains all
> model meta information, like the language and pipeline, but also author and
> license information.

```python
### Serialize
bytes_data = nlp.to_bytes()
lang = nlp.meta["lang"]  # "en"
pipeline = nlp.meta["pipeline"]  # ["tagger", "parser", "ner"]
```

```python
### Deserialize
nlp = spacy.blank(lang)
for pipe_name in pipeline:
    pipe = nlp.create_pipe(pipe_name)
    nlp.add_pipe(pipe)
nlp.from_bytes(bytes_data)
```

This is also how spaCy does it under the hood when loading a model: it loads the
model's `meta.json` containing the language and pipeline information,
initializes the language class, creates and adds the pipeline components and
_then_ loads in the binary data. You can read more about this process
[here](/usage/processing-pipelines#pipelines).

### Using Pickle {#pickle}

> #### Example
>
> ```python
> doc = nlp(u"This is a text.")
> data = pickle.dumps(doc)
> ```

When pickling spaCy's objects like the [`Doc`](/api/doc) or the
[`EntityRecognizer`](/api/entityrecognizer), keep in mind that they all require
the shared [`Vocab`](/api/vocab) (which includes the string to hash mappings,
label schemes and optional vectors). This means that their pickled
representations can become very large, especially if you have word vectors
loaded, because it won't only include the object itself, but also the entire
shared vocab it depends on.

If you need to pickle multiple objects, try to pickle them **together** instead
of separately. For instance, instead of pickling all pipeline components, pickle
the entire pipeline once. And instead of pickling several `Doc` objects
separately, pickle a list of `Doc` objects. Since the all share a reference to
the _same_ `Vocab` object, it will only be included once.

```python
### Pickling objects with shared data {highlight="8-9"}
doc1 = nlp(u"Hello world")
doc2 = nlp(u"This is a test")

doc1_data = pickle.dumps(doc1)
doc2_data = pickle.dumps(doc2)
print(len(doc1_data) + len(doc2_data))  # 6636116 😞

doc_data = pickle.dumps([doc1, doc2])
print(len(doc_data))  # 3319761 😃
```

<Infobox title="Pickling spans and tokens" variant="warning">

Pickling `Token` and `Span` objects isn't supported. They're only views of the
`Doc` and can't exist on their own. Pickling them would always mean pulling in
the parent document and its vocabulary, which has practically no advantage over
pickling the parent `Doc`.

```diff
- data = pickle.dumps(doc[10:20])
+ data = pickle.dumps(doc)
```

If you really only need a span – for example, a particular sentence – you can
use [`Span.as_doc`](/api/span#as_doc) to make a copy of it and convert it to a
`Doc` object. However, note that this will not let you recover contextual
information from _outside_ the span.

```diff
+ span_doc = doc[10:20].as_doc()
data = pickle.dumps(span_doc)
```

</Infobox>

## Implementing serialization methods {#serialization-methods}

When you call [`nlp.to_disk`](/api/language#to_disk),
[`nlp.from_disk`](/api/language#from_disk) or load a model package, spaCy will
iterate over the components in the pipeline, check if they expose a `to_disk` or
`from_disk` method and if so, call it with the path to the model directory plus
the string name of the component. For example, if you're calling
`nlp.to_disk("/path")`, the data for the named entity recognizer will be saved
in `/path/ner`.

If you're using custom pipeline components that depend on external data – for
example, model weights or terminology lists – you can take advantage of spaCy's
built-in component serialization by making your custom component expose its own
`to_disk` and `from_disk` or `to_bytes` and `from_bytes` methods. When an `nlp`
object with the component in its pipeline is saved or loaded, the component will
then be able to serialize and deserialize itself. The following example shows a
custom component that keeps arbitrary JSON-serializable data, allows the user to
add to that data and saves and loads the data to and from a JSON file.

> #### Real-world example
>
> To see custom serialization methods in action, check out the new
> [`EntityRuler`](/api/entityruler) component and its
> [source](https://github.com/explosion/spaCy/tree/master/spacy/pipeline/entityruler.py).
> Patterns added to the component will be saved to a `.jsonl` file if the
> pipeline is serialized to disk, and to a bytestring if the pipeline is
> serialized to bytes. This allows saving out a model with a rule-based entity
> recognizer and including all rules _with_ the model data.

```python
### {highlight="15-19,21-26"}
class CustomComponent(object):
    name = "my_component"

    def __init__(self):
        self.data = []

    def __call__(self, doc):
        # Do something to the doc here
        return doc

    def add(self, data):
        # Add something to the component's data
        self.data.append(data)

    def to_disk(self, path):
        # This will receive the directory path + /my_component
        data_path = path / "data.json"
        with data_path.open("w", encoding="utf8") as f:
            f.write(json.dumps(self.data))

    def from_disk(self, path, **cfg):
        # This will receive the directory path + /my_component
        data_path = path / "data.json"
        with data_path.open("r", encoding="utf8") as f:
            self.data = json.loads(f)
        return self
```

After adding the component to the pipeline and adding some data to it, we can
serialize the `nlp` object to a directory, which will call the custom
component's `to_disk` method.

```python
### {highlight="2-4"}
nlp = spacy.load("en_core_web_sm")
my_component = CustomComponent()
my_component.add({"hello": "world"})
nlp.add_pipe(my_component)
nlp.to_disk("/path/to/model")
```

The contents of the directory would then look like this.
`CustomComponent.to_disk` converted the data to a JSON string and saved it to a
file `data.json` in its subdirectory:

```yaml
### Directory structure {highlight="2-3"}
└── /path/to/model
    ├── my_component     # data serialized by "my_component"
    |   └── data.json
    ├── ner              # data for "ner" component
    ├── parser           # data for "parser" component
    ├── tagger           # data for "tagger" component
    ├── vocab            # model vocabulary
    ├── meta.json        # model meta.json with name, language and pipeline
    └── tokenizer        # tokenization rules
```

When you load the data back in, spaCy will call the custom component's
`from_disk` method with the given file path, and the component can then load the
contents of `data.json`, convert them to a Python object and restore the
component state. The same works for other types of data, of course – for
instance, you could add a
[wrapper for a model](/usage/processing-pipelines#wrapping-models-libraries)
trained with a different library like TensorFlow or PyTorch and make spaCy load
its weights automatically when you load the model package.

<Infobox title="Important note on loading components" variant="warning">

When you load a model from disk, spaCy will check the `"pipeline"` in the
model's `meta.json` and look up the component name in the internal factories. To
make sure spaCy knows how to initialize `"my_component"`, you'll need to add it
to the factories:

```python
from spacy.language import Language
Language.factories["my_component"] = lambda nlp, **cfg: CustomComponent()
```

For more details, see the documentation on
[adding factories](/usage/processing-pipelines#custom-components-factories) or
use [entry points](#entry-points) to make your extension package expose your
custom components to spaCy automatically.

</Infobox>

## Using entry points {#entry-points new="2.1"}

<<<<<<< HEAD
=======
Entry points let you expose parts of a Python package you write to other Python
packages. This lets one application easily customize the behavior of another, by
exposing an entry point in its `setup.py`. For a quick and fun intro to entry
points in Python, check out
[this excellent blog post](https://amir.rachum.com/blog/2017/07/28/python-entry-points/).
spaCy can load custom function from several different entry points to add
pipeline component factories, language classes and other settings. To make spaCy
use your entry points, your package needs to expose them and it needs to be
installed in the same environment – that's it.

| Entry point                                                                    | Description                                                                                                                                                                                                                                              |
| ------------------------------------------------------------------------------ | -------------------------------------------------------------------------------------------------------------------------------------------------------------------------------------------------------------------------------------------------------- |
| [`spacy_factories`](#entry-points-components)                                  | Group of entry points for pipeline component factories to add to [`Language.factories`](/usage/processing-pipelines#custom-components-factories), keyed by component name.                                                                               |
| [`spacy_languages`](#entry-points-languages)                                   | Group of entry points for custom [`Language` subclasses](/usage/adding-languages), keyed by language shortcut.                                                                                                                                           |
| `spacy_lookups` <Tag variant="new">2.2</Tag>                                   | Group of entry points for custom [`Lookups`](/api/lookups), including lemmatizer data. Used by spaCy's [`spacy-lookups-data`](https://github.com/explosion/spacy-lookups-data) package.                                                                  |
| [`spacy_displacy_colors`](#entry-points-displacy) <Tag variant="new">2.2</Tag> | Group of entry points of custom label colors for the [displaCy visualizer](/usage/visualizers#ent). The key name doesn't matter, but it should point to a dict of labels and color values. Useful for custom models that predict different entity types. |

### Custom components via entry points {#entry-points-components}

>>>>>>> f8e606c3
When you load a model, spaCy will generally use the model's `meta.json` to set
up the language class and construct the pipeline. The pipeline is specified as a
list of strings, e.g. `"pipeline": ["tagger", "paser", "ner"]`. For each of
those strings, spaCy will call `nlp.create_pipe` and look up the name in the
[built-in factories](#custom-components-factories). If your model wanted to
specify its own custom components, you usually have to write to
`Language.factories` _before_ loading the model.

```python
pipe = nlp.create_pipe("custom_component")  # fails 👎

Language.factories["custom_component"] = CustomComponentFactory
pipe = nlp.create_pipe("custom_component")  # works 👍
```

This is inconvenient and usually required shipping a bunch of component
initialization code with the model. Using entry points, model packages and
extension packages can now define their own `"spacy_factories"`, which will be
added to the built-in factories when the `Language` class is initialized. If a
package in the same environment exposes spaCy entry points, all of this happens
automatically and no further user action is required.

#### Custom components via entry points {#entry-points-components}

For a quick and fun intro to entry points in Python, I recommend
[this excellent blog post](https://amir.rachum.com/blog/2017/07/28/python-entry-points/).
To stick with the theme of the post, consider the following custom spaCy
extension which is initialized with the shared `nlp` object and will print a
snake when it's called as a pipeline component.

> #### Package directory structure
>
> ```yaml
> ├── snek.py   # the extension code
> └── setup.py  # setup file for pip installation
> ```

```python
### snek.py
snek = """
    --..,_                     _,.--.
       `'.'.                .'`__ o  `;__.
          '.'.            .'.'`  '---'`  `
            '.`'--....--'`.'
              `'--....--'`
"""

class SnekFactory(object):
    def __init__(self, nlp, **cfg):
        self.nlp = nlp

    def __call__(self, doc):
        print(snek)
        return doc
```

Since it's a very complex and sophisticated module, you want to split it off
into its own package so you can version it and upload it to PyPi. You also want
your custom model to be able to define `"pipeline": ["snek"]` in its
`meta.json`. For that, you need to be able to tell spaCy where to find the
factory for `"snek"`. If you don't do this, spaCy will raise an error when you
try to load the model because there's no built-in `"snek"` factory. To add an
entry to the factories, you can now expose it in your `setup.py` via the
`entry_points` dictionary:

```python
### setup.py {highlight="5-8"}
from setuptools import setup

setup(
    name="snek",
    entry_points={
        "spacy_factories": [
            "snek = snek:SnekFactory"
         ]
    }
)
```

The entry point definition tells spaCy that the name `snek` can be found in the
module `snek` (i.e. `snek.py`) as `SnekFactory`. The same package can expose
multiple entry points. To make them available to spaCy, all you need to do is
install the package:

```bash
$ python setup.py develop
```

spaCy is now able to create the pipeline component `'snek'`:

```
>>> from spacy.lang.en import English
>>> nlp = English()
>>> snek = nlp.create_pipe("snek")  # this now works! 🐍🎉
>>> nlp.add_pipe(snek)
>>> doc = nlp(u"I am snek")
    --..,_                     _,.--.
       `'.'.                .'`__ o  `;__.
          '.'.            .'.'`  '---'`  `
            '.`'--....--'`.'
              `'--....--'`
```

Arguably, this gets even more exciting when you train your `en_core_snek_sm`
model. To make sure `snek` is installed with the model, you can add it to the
model's `setup.py`. You can then tell spaCy to construct the model pipeline with
the `snek` component by setting `"pipeline": ["snek"]` in the `meta.json`.

> #### meta.json
>
> ```diff
> {
>     "lang": "en",
>     "name": "core_snek_sm",
>     "version": "1.0.0",
> +   "pipeline": ["snek"]
> }
> ```

In theory, the entry point mechanism also lets you overwrite built-in factories
– including the tokenizer. By default, spaCy will output a warning in these
cases, to prevent accidental overwrites and unintended results.

#### Advanced components with settings {#advanced-cfg}

The `**cfg` keyword arguments that the factory receives are passed down all the
way from `spacy.load`. This means that the factory can respond to custom
settings defined when loading the model – for example, the style of the snake to
load:

```python
nlp = spacy.load("en_core_snek_sm", snek_style="cute")
```

```python
SNEKS = {"basic": snek, "cute": cute_snek}  # collection of sneks

class SnekFactory(object):
    def __init__(self, nlp, **cfg):
        self.nlp = nlp
        self.snek_style = cfg.get("snek_style", "basic")
        self.snek = SNEKS[self.snek_style]

    def __call__(self, doc):
        print(self.snek)
        return doc
```

The factory can also implement other pipeline component like `to_disk` and
`from_disk` for serialization, or even `update` to make the component trainable.
If a component exposes a `from_disk` method and is included in a model's
pipeline, spaCy will call it on load. This lets you ship custom data with your
model. When you save out a model using `nlp.to_disk` and the component exposes a
`to_disk` method, it will be called with the disk path.

```python
def to_disk(self, path):
    snek_path = path / "snek.txt"
    with snek_path.open("w", encoding="utf8") as snek_file:
        snek_file.write(self.snek)

def from_disk(self, path, **cfg):
    snek_path = path / "snek.txt"
    with snek_path.open("r", encoding="utf8") as snek_file:
        self.snek = snek_file.read()
    return self
```

The above example will serialize the current snake in a `snek.txt` in the model
data directory. When a model using the `snek` component is loaded, it will open
the `snek.txt` and make it available to the component.

#### Custom language classes via entry points {#entry-points-components}

To stay with the theme of the previous example and
[this blog post on entry points](https://amir.rachum.com/blog/2017/07/28/python-entry-points/),
let's imagine you wanted to implement your own `SnekLanguage` class for your
custom model – but you don't necessarily want to modify spaCy's code to
[add a language](/usage/adding-languages). In your package, you could then
implement the following:

```python
### snek.py
from spacy.language import Language
from spacy.attrs import LANG

class SnekDefaults(Language.Defaults):
    lex_attr_getters = dict(Language.Defaults.lex_attr_getters)
    lex_attr_getters[LANG] = lambda text: "snk"


class SnekLanguage(Language):
    lang = "snk"
    Defaults = SnekDefaults
    # Some custom snek language stuff here
```

Alongside the `spacy_factories`, there's also an entry point option for
`spacy_languages`, which maps language codes to language-specific `Language`
subclasses:

```diff
### setup.py
from setuptools import setup

setup(
    name="snek",
    entry_points={
        "spacy_factories": [
            "snek = snek:SnekFactory"
         ]
+       "spacy_languages": [
+           "sk = snek:SnekLanguage"
+       ]
    }
)
```

In spaCy, you can then load the custom `sk` language and it will be resolved to
`SnekLanguage` via the custom entry point. This is especially relevant for model
packages, which could then specify `"lang": "snk"` in their `meta.json` without
spaCy raising an error because the language is not available in the core
library.

> #### meta.json
>
> ```diff
> {
> -   "lang": "en",
> +   "lang": "snk",
>     "name": "core_snek_sm",
>     "version": "1.0.0",
>     "pipeline": ["snek"]
> }
> ```

```python
from spacy.util import get_lang_class

SnekLanguage = get_lang_class("snk")
nlp = SnekLanguage()
```

## Saving, loading and distributing models {#models}

After training your model, you'll usually want to save its state, and load it
back later. You can do this with the
[`Language.to_disk()`](/api/language#to_disk) method:

```python
nlp.to_disk('/home/me/data/en_example_model')
```

The directory will be created if it doesn't exist, and the whole pipeline will
be written out. To make the model more convenient to deploy, we recommend
wrapping it as a Python package.

### Generating a model package {#models-generating}

<Infobox title="Important note" variant="warning">

The model packages are **not suitable** for the public
[pypi.python.org](https://pypi.python.org) directory, which is not designed for
binary data and files over 50 MB. However, if your company is running an
**internal installation** of PyPi, publishing your models on there can be a
convenient way to share them with your team.

</Infobox>

spaCy comes with a handy CLI command that will create all required files, and
walk you through generating the meta data. You can also create the meta.json
manually and place it in the model data directory, or supply a path to it using
the `--meta` flag. For more info on this, see the [`package`](/api/cli#package)
docs.

> #### meta.json
>
> ```json
> {
>   "name": "example_model",
>   "lang": "en",
>   "version": "1.0.0",
>   "spacy_version": ">=2.0.0,<3.0.0",
>   "description": "Example model for spaCy",
>   "author": "You",
>   "email": "you@example.com",
>   "license": "CC BY-SA 3.0",
>   "pipeline": ["tagger", "parser", "ner"]
> }
> ```

```bash
$ python -m spacy package /home/me/data/en_example_model /home/me/my_models
```

This command will create a model package directory that should look like this:

```yaml
### Directory structure
└── /
    ├── MANIFEST.in                   # to include meta.json
    ├── meta.json                     # model meta data
    ├── setup.py                      # setup file for pip installation
    └── en_example_model              # model directory
        ├── __init__.py               # init for pip installation
        └── en_example_model-1.0.0    # model data
```

You can also find templates for all files on
[GitHub](https://github.com/explosion/spacy-models/tree/master/template). If
you're creating the package manually, keep in mind that the directories need to
be named according to the naming conventions of `lang_name` and
`lang_name-version`.

### Customizing the model setup {#models-custom}

The meta.json includes the model details, like name, requirements and license,
and lets you customize how the model should be initialized and loaded. You can
define the language data to be loaded and the
[processing pipeline](/usage/processing-pipelines) to execute.

| Setting    | Type    | Description                                                                                                                                                          |
| ---------- | ------- | -------------------------------------------------------------------------------------------------------------------------------------------------------------------- |
| `lang`     | unicode | ID of the language class to initialize.                                                                                                                              |
| `pipeline` | list    | A list of strings mapping to the IDs of pipeline factories to apply in that order. If not set, spaCy's [default pipeline](/usage/processing-pipelines) will be used. |

The `load()` method that comes with our model package templates will take care
of putting all this together and returning a `Language` object with the loaded
pipeline and data. If your model requires custom
[pipeline components](/usage/processing-pipelines) or a custom language class,
you can also **ship the code with your model**. For examples of this, check out
the implementations of spaCy's
[`load_model_from_init_py`](/api/top-level#util.load_model_from_init_py) and
[`load_model_from_path`](/api/top-level#util.load_model_from_path) utility
functions.

### Building the model package {#models-building}

To build the package, run the following command from within the directory. For
more information on building Python packages, see the docs on Python's
[setuptools](https://setuptools.readthedocs.io/en/latest/).

```bash
$ python setup.py sdist
```

This will create a `.tar.gz` archive in a directory `/dist`. The model can be
installed by pointing pip to the path of the archive:

```bash
$ pip install /path/to/en_example_model-1.0.0.tar.gz
```

You can then load the model via its name, `en_example_model`, or import it
directly as a module and then call its `load()` method.

### Loading a custom model package {#loading}

To load a model from a data directory, you can use
[`spacy.load()`](/api/top-level#spacy.load) with the local path. This will look
for a meta.json in the directory and use the `lang` and `pipeline` settings to
initialize a `Language` class with a processing pipeline and load in the model
data.

```python
nlp = spacy.load("/path/to/model")
```

If you want to **load only the binary data**, you'll have to create a `Language`
class and call [`from_disk`](/api/language#from_disk) instead.

```python
nlp = spacy.blank("en").from_disk("/path/to/data")
```

<Infobox title="Important note: Loading data in v2.x" variant="warning">

In spaCy 1.x, the distinction between `spacy.load()` and the `Language` class
constructor was quite unclear. You could call `spacy.load()` when no model was
present, and it would silently return an empty object. Likewise, you could pass
a path to `English`, even if the mode required a different language. spaCy v2.0
solves this with a clear distinction between setting up the instance and loading
the data.

```diff
- nlp = spacy.load("en_core_web_sm", path="/path/to/data")
+ nlp = spacy.blank("en_core_web_sm").from_disk("/path/to/data")
```

</Infobox>

### How we're training and packaging models for spaCy {#example-training-spacy}

Publishing a new version of spaCy often means re-training all available models,
which is [quite a lot](/usage/models#languages). To make this run smoothly,
we're using an automated build process and a [`spacy train`](/api/cli#train)
template that looks like this:

```bash
$ python -m spacy train {lang} {models_dir}/{name} {train_data} {dev_data} -m meta/{name}.json -V {version} -g {gpu_id} -n {n_epoch} -ns {n_sents}
```

> #### meta.json template
>
> ```json
> {
>   "lang": "en",
>   "name": "core_web_sm",
>   "license": "CC BY-SA 3.0",
>   "author": "Explosion AI",
>   "url": "https://explosion.ai",
>   "email": "contact@explosion.ai",
>   "sources": ["OntoNotes 5", "Common Crawl"],
>   "description": "English multi-task CNN trained on OntoNotes, with GloVe vectors trained on common crawl. Assigns word vectors, context-specific token vectors, POS tags, dependency parse and named entities."
> }
> ```

In a directory `meta`, we keep `meta.json` templates for the individual models,
containing all relevant information that doesn't change across versions, like
the name, description, author info and training data sources. When we train the
model, we pass in the file to the meta template as the `--meta` argument, and
specify the current model version as the `--version` argument.

On each epoch, the model is saved out with a `meta.json` using our template and
added properties, like the `pipeline`, `accuracy` scores and the `spacy_version`
used to train the model. After training completion, the best model is selected
automatically and packaged using the [`package`](/api/cli#package) command.
Since a full meta file is already present on the trained model, no further setup
is required to build a valid model package.

```bash
python -m spacy package -f {best_model} dist/
cd dist/{model_name}
python setup.py sdist
```

This process allows us to quickly trigger the model training and build process
for all available models and languages, and generate the correct meta data
automatically.<|MERGE_RESOLUTION|>--- conflicted
+++ resolved
@@ -238,8 +238,6 @@
 
 ## Using entry points {#entry-points new="2.1"}
 
-<<<<<<< HEAD
-=======
 Entry points let you expose parts of a Python package you write to other Python
 packages. This lets one application easily customize the behavior of another, by
 exposing an entry point in its `setup.py`. For a quick and fun intro to entry
@@ -259,7 +257,6 @@
 
 ### Custom components via entry points {#entry-points-components}
 
->>>>>>> f8e606c3
 When you load a model, spaCy will generally use the model's `meta.json` to set
 up the language class and construct the pipeline. The pipeline is specified as a
 list of strings, e.g. `"pipeline": ["tagger", "paser", "ner"]`. For each of
